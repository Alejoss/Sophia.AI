from django.contrib.contenttypes.models import ContentType

from rest_framework.views import APIView
from rest_framework.response import Response
from rest_framework import status
from rest_framework.generics import get_object_or_404

from comments.models import Comment
from content.models import KnowledgePath, Topic, Content
from events.models import ConnectionPlatform
<<<<<<< HEAD
from votes.models import Vote, KnowledgePathVoteCount, ContentVoteTopicCount, CommentVoteCount


class BaseVoteView(APIView):
    """Base class for handling voting actions."""

    model = None
    vote_count_model = None
    vote_related_field = None

    def get_vote_count_instance(self, obj, topic):
        """Retrieve or create the vote count instance based on provided kwargs."""
        if topic:
            return self.vote_count_model.objects.get_or_create(
                **{self.vote_related_field: obj, 'topic': topic}
            )
        return self.vote_count_model.objects.get_or_create(
            **{self.vote_related_field: obj}
        )

    def get_vote(self, user, obj_id, topic=None):
        """Retrieve the user's vote for a specific object and topic, if applicable."""
        return Vote.objects.filter(
            user=user,
            content_type=ContentType.objects.get_for_model(self.model),
            object_id=obj_id,
            topic=topic
        ).first()

    def perform_vote_action(self, request, obj, vote_method, topic=None):
=======
from votes.models import Vote, ContentVoteTopicCount


class KnowledgePathUpvoteView(APIView):
    """ View for upvoting a KnowledgePath. """

    def post(self, request, pk):
        """ Upvote a KnowledgePath. """
        knowledge_path = get_object_or_404(KnowledgePath, pk=pk)
>>>>>>> 2f52a595
        user = request.user

        # Get or create vote
        existing_vote, _ = Vote.objects.get_or_create(
            user=user,
            content_type=ContentType.objects.get_for_model(self.model),
            object_id=obj.id,
            topic=topic
        )

        # Perform voting action
        new_vote = getattr(existing_vote, vote_method)()

        # Update the vote count
        vote_count_instance, _ = self.get_vote_count_instance(obj, topic)
        vote_count_instance.update_vote_count(new_votes=new_vote)

        return Response({"vote": existing_vote.value}, status=status.HTTP_200_OK)


class BaseGetVoteView(BaseVoteView):
    """Base class for retrieving the vote count and user's vote."""

    def get(self, request, pk, topic_pk=None):
        obj = get_object_or_404(self.model, pk=pk)
        topic = None

        if topic_pk:
            topic = get_object_or_404(Topic, pk=topic_pk)
            obj = get_object_or_404(topic.contents, pk=pk)

        vote_count_instance, _ = self.get_vote_count_instance(obj, topic)
        existing_vote = self.get_vote(request.user, obj.id, topic)

        return Response(
            {
                "vote_count": vote_count_instance.vote_count,
                "vote": existing_vote.value if existing_vote else 0 # Return 0 if no vote exists
            },
            status=status.HTTP_200_OK,
        )


class KnowledgePathVoteView(BaseGetVoteView):
    model = KnowledgePath
    vote_count_model = KnowledgePathVoteCount
    vote_related_field = 'knowledge_path'


class KnowledgePathUpvoteView(BaseVoteView):
    model = KnowledgePath
    vote_count_model = KnowledgePathVoteCount
    vote_related_field = 'knowledge_path'

    def post(self, request, pk):
        obj = get_object_or_404(self.model, pk=pk)
        return self.perform_vote_action(request, obj, 'upvote')


class KnowledgePathDownvoteView(BaseVoteView):
    model = KnowledgePath
    vote_count_model = KnowledgePathVoteCount
    vote_related_field = 'knowledge_path'

    def post(self, request, pk):
        obj = get_object_or_404(self.model, pk=pk)
        return self.perform_vote_action(request, obj, 'downvote')


class ContentVoteTopicView(BaseGetVoteView):
    model = Content
    vote_count_model = ContentVoteTopicCount
    vote_related_field = 'content'

    def get(self, request, topic_pk, content_pk):
        return super().get(request, content_pk, topic_pk)


class ContentUpvoteTopicView(BaseVoteView):
    model = Content
    vote_count_model = ContentVoteTopicCount
    vote_related_field = 'content'

    def post(self, request, topic_pk, content_pk):
        topic = get_object_or_404(Topic, pk=topic_pk)
        obj = get_object_or_404(topic.contents, pk=content_pk)
        return self.perform_vote_action(request, obj, 'upvote', topic)


class ContentDownvoteTopicView(BaseVoteView):
    model = Content
    vote_count_model = ContentVoteTopicCount
    vote_related_field = 'content'

    def post(self, request, topic_pk, content_pk):
        topic = get_object_or_404(Topic, pk=topic_pk)
        obj = get_object_or_404(topic.contents, pk=content_pk)
        return self.perform_vote_action(request, obj, 'downvote', topic)


class CommentVoteView(BaseGetVoteView):
    model = Comment
    vote_count_model = CommentVoteCount
    vote_related_field = 'comment'


class CommentUpvoteView(BaseVoteView):
    model = Comment
    vote_count_model = CommentVoteCount
    vote_related_field = 'comment'

    def post(self, request, pk):
        obj = get_object_or_404(self.model, pk=pk)
        return self.perform_vote_action(request, obj, 'upvote')


class CommentDownvoteView(BaseVoteView):
    model = Comment
    vote_count_model = CommentVoteCount
    vote_related_field = 'comment'

    def post(self, request, pk):
        obj = get_object_or_404(self.model, pk=pk)
        return self.perform_vote_action(request, obj, 'downvote')<|MERGE_RESOLUTION|>--- conflicted
+++ resolved
@@ -8,8 +8,7 @@
 from comments.models import Comment
 from content.models import KnowledgePath, Topic, Content
 from events.models import ConnectionPlatform
-<<<<<<< HEAD
-from votes.models import Vote, KnowledgePathVoteCount, ContentVoteTopicCount, CommentVoteCount
+from votes.models import Vote, ContentVoteTopicCount
 
 
 class BaseVoteView(APIView):
@@ -39,17 +38,6 @@
         ).first()
 
     def perform_vote_action(self, request, obj, vote_method, topic=None):
-=======
-from votes.models import Vote, ContentVoteTopicCount
-
-
-class KnowledgePathUpvoteView(APIView):
-    """ View for upvoting a KnowledgePath. """
-
-    def post(self, request, pk):
-        """ Upvote a KnowledgePath. """
-        knowledge_path = get_object_or_404(KnowledgePath, pk=pk)
->>>>>>> 2f52a595
         user = request.user
 
         # Get or create vote
