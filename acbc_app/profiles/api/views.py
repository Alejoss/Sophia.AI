<<<<<<< HEAD
from rest_framework.views import APIView
from rest_framework.response import Response
from rest_framework import status

from django.shortcuts import get_object_or_404
from django.contrib.auth.models import User


from profiles.api.serializers import UserSerializer
from .serializers import ProfileSerializer
from profiles.models import Profile
class ProfileList(APIView):
    def get(self, request, format=None):
        profiles = Profile.objects.all()
        serializer = ProfileSerializer(profiles, many=True)
        return Response(serializer.data)

    def post(self, request, format=None):
        serializer = ProfileSerializer(data=request.data)
        if serializer.is_valid():
            serializer.save()
            return Response(serializer.data, status=status.HTTP_201_CREATED)
        return Response(serializer.errors, status=status.HTTP_400_BAD_REQUEST)



class UserListView(APIView):
    def get(self, request, format=None):
        # Obtén todos los usuarios
        users = User.objects.all()
        # Serializa los datos de todos los usuarios
        serializer = UserSerializer(users, many=True)
        # Devuelve los datos serializados
        return Response(serializer.data, status=status.HTTP_200_OK)




class UserDetailView(APIView):
    def get(self, request, pk, format=None):
        # Obtén un usuario específico por su pk (ID)
        user = get_object_or_404(User, pk=pk)
        # Serializa los datos del usuario
        serializer = UserSerializer(user)
        # Devuelve los datos serializados
        return Response(serializer.data, status=status.HTTP_200_OK)

    def put(self, request, pk, format=None):
        # Obtén un usuario específico por su pk (ID)
        user = get_object_or_404(User, pk=pk)
        # Serializa los datos del usuario con los datos actualizados
        serializer = UserSerializer(user, data=request.data, partial=True)  # `partial=True` para permitir actualizaciones parciales
        if serializer.is_valid():
            serializer.save()
            return Response(serializer.data, status=status.HTTP_200_OK)
        return Response(serializer.errors, status=status.HTTP_400_BAD_REQUEST)


=======
# profiles/api/views.py
from rest_framework.views import APIView
from rest_framework.response import Response
from rest_framework import status
from profiles.models import Profile
from .serializers import ProfileSerializer
from django.shortcuts import get_object_or_404

class ProfileList(APIView):
    def get(self, request, format=None):
        profiles = Profile.objects.all()
        serializer = ProfileSerializer(profiles, many=True)
        return Response(serializer.data)

    def post(self, request, format=None):
        serializer = ProfileSerializer(data=request.data)
        if serializer.is_valid():
            serializer.save()
            return Response(serializer.data, status=status.HTTP_201_CREATED)
        return Response(serializer.errors, status=status.HTTP_400_BAD_REQUEST)

>>>>>>> 6b35a80b
class ProfileDetail(APIView):
    def get(self, request, pk, format=None):
        profile = get_object_or_404(Profile, pk=pk)
        serializer = ProfileSerializer(profile)
        return Response(serializer.data)

    def put(self, request, pk, format=None):
        profile = get_object_or_404(Profile, pk=pk)
        serializer = ProfileSerializer(profile, data=request.data)
        if serializer.is_valid():
            serializer.save()
            return Response(serializer.data)
        return Response(serializer.errors, status=status.HTTP_400_BAD_REQUEST)

    def patch(self, request, pk, format=None):
        profile = get_object_or_404(Profile, pk=pk)
        serializer = ProfileSerializer(profile, data=request.data, partial=True)
        if serializer.is_valid():
            serializer.save()
            return Response(serializer.data)
        return Response(serializer.errors, status=status.HTTP_400_BAD_REQUEST)

    def delete(self, request, pk, format=None):
        profile = get_object_or_404(Profile, pk=pk)
        profile.delete()
        return Response(status=status.HTTP_204_NO_CONTENT)
<|MERGE_RESOLUTION|>--- conflicted
+++ resolved
@@ -1,4 +1,3 @@
-<<<<<<< HEAD
 from rest_framework.views import APIView
 from rest_framework.response import Response
 from rest_framework import status
@@ -10,6 +9,8 @@
 from profiles.api.serializers import UserSerializer
 from .serializers import ProfileSerializer
 from profiles.models import Profile
+
+
 class ProfileList(APIView):
     def get(self, request, format=None):
         profiles = Profile.objects.all()
@@ -35,8 +36,6 @@
         return Response(serializer.data, status=status.HTTP_200_OK)
 
 
-
-
 class UserDetailView(APIView):
     def get(self, request, pk, format=None):
         # Obtén un usuario específico por su pk (ID)
@@ -57,29 +56,6 @@
         return Response(serializer.errors, status=status.HTTP_400_BAD_REQUEST)
 
 
-=======
-# profiles/api/views.py
-from rest_framework.views import APIView
-from rest_framework.response import Response
-from rest_framework import status
-from profiles.models import Profile
-from .serializers import ProfileSerializer
-from django.shortcuts import get_object_or_404
-
-class ProfileList(APIView):
-    def get(self, request, format=None):
-        profiles = Profile.objects.all()
-        serializer = ProfileSerializer(profiles, many=True)
-        return Response(serializer.data)
-
-    def post(self, request, format=None):
-        serializer = ProfileSerializer(data=request.data)
-        if serializer.is_valid():
-            serializer.save()
-            return Response(serializer.data, status=status.HTTP_201_CREATED)
-        return Response(serializer.errors, status=status.HTTP_400_BAD_REQUEST)
-
->>>>>>> 6b35a80b
 class ProfileDetail(APIView):
     def get(self, request, pk, format=None):
         profile = get_object_or_404(Profile, pk=pk)
