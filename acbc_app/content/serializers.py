from django.db.models import Max, Value, Q
from django.db.models.functions import Coalesce
from rest_framework import serializers

from content.models import Library, Collection, Content, KnowledgePath, Node, Topic


class LibrarySerializer(serializers.ModelSerializer):
    class Meta:
        model = Library
        fields = '__all__'


class CollectionSerializer(serializers.ModelSerializer):
    class Meta:
        model = Collection
        fields = '__all__'


class ContentSerializer(serializers.ModelSerializer):
    topics_count = serializers.SerializerMethodField()
    knowledge_path_count = serializers.SerializerMethodField()

    class Meta:
        model = Content
        fields = ['id', 'title', 'description',
                  'author', 'collection', 'media_type',
                  'activity_requirement', 'rating', 'feedback', 'topics_count']

    def get_topics_count(self, obj):
        return obj.topics.count()


class KnowledgePathNodeSerializer(serializers.ModelSerializer):
    class Meta:
        model = Node
        fields = ['id', 'title', 'media_type']


class KnowledgePathSerializer(serializers.ModelSerializer):
    nodes = KnowledgePathNodeSerializer(many=True, read_only=True)

    class Meta:
        model = KnowledgePath
<<<<<<< HEAD
        fields = ['id', 'title', 'author', 'description', 'created_at', 'updated_at', 'nodes']
        extra_kwargs = {
            'author': {'read_only': True}
        }


class NodeSerializer(serializers.ModelSerializer):
    class Meta:
        model = Node
        fields = '__all__'
        extra_kwargs = {
            'knowledge_path': {'read_only': True},
            'media_type': {'read_only': True}
        }

    def create(self, validated_data):
        # Set the media_type of the node based on the media_type of the content
        content = validated_data.get('content')
        validated_data['media_type'] = content.media_type

        node = super().create(validated_data)
        return node
=======
        fields = ['id', 'title', 'author', 'description', 'created_at', 'updated_at', 'votes', 'nodes']
>>>>>>> 744621fe


class TopicContentsSerializer(serializers.ModelSerializer):
    contents = serializers.SerializerMethodField()

    class Meta:
        model = Topic
        fields = ['title', 'creator', 'contents']

    def get_contents(self, obj):
        # Get the contents for the topic, ordered by the total number of votes
        contents = Content.objects.filter(topics=obj).annotate(
            total_votes=Coalesce(Max('vote_summaries__vote_count', filter=Q(vote_summaries__topic=obj)), Value(0))
        ).order_by('-total_votes')

        # Group contents by media_type
        grouped_contents = {}
        for content in contents:
            media_type = content.media_type
            if media_type not in grouped_contents:
                grouped_contents[media_type] = {'contents': [], 'count': 0}

            grouped_contents[media_type]['contents'].append({
                'id': content.id,
                'title': content.title,
                'total_votes': content.total_votes,
            })
            grouped_contents[media_type]['count'] += 1

        return grouped_contents<|MERGE_RESOLUTION|>--- conflicted
+++ resolved
@@ -42,7 +42,7 @@
 
     class Meta:
         model = KnowledgePath
-<<<<<<< HEAD
+
         fields = ['id', 'title', 'author', 'description', 'created_at', 'updated_at', 'nodes']
         extra_kwargs = {
             'author': {'read_only': True}
@@ -52,7 +52,7 @@
 class NodeSerializer(serializers.ModelSerializer):
     class Meta:
         model = Node
-        fields = '__all__'
+        fields = ['id', 'title', 'author', 'description', 'created_at', 'updated_at', 'votes', 'nodes']
         extra_kwargs = {
             'knowledge_path': {'read_only': True},
             'media_type': {'read_only': True}
@@ -65,10 +65,8 @@
 
         node = super().create(validated_data)
         return node
-=======
-        fields = ['id', 'title', 'author', 'description', 'created_at', 'updated_at', 'votes', 'nodes']
->>>>>>> 744621fe
 
+        
 
 class TopicContentsSerializer(serializers.ModelSerializer):
     contents = serializers.SerializerMethodField()
