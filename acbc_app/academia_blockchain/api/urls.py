<<<<<<< HEAD
from django.urls import path, include


from profiles.api.views import ProfileList, ProfileDetail,UserDetailView,UserListView
from courses.api.views import EventList,EventDetail
from content.api.views import (LibraryList, LibraryDetail, GroupList, GroupDetail,FileList, FileDetail)
from academia_blockchain.api.api import ApiRoot

=======
from profiles.api.views import ProfileList, ProfileDetail
from django.urls import path, include

from courses.api.views import EventList,EventDetail

from content.api.views import (LibraryList, LibraryDetail, GroupList, GroupDetail,
                                    FileList, FileDetail)

from academia_blockchain.api.api import ApiRoot

>>>>>>> 6b35a80b
urlpatterns = [

    path('', ApiRoot.as_view(), name='api-root'),
    path('profiles/', ProfileList.as_view(), name='profile-list'),
    path('profiles/<int:pk>/', ProfileDetail.as_view(), name='profile-detail'),
    path('courses/', EventList.as_view(), name='course-list'),
    path('courses/<int:pk>/', EventDetail.as_view(), name='course-detail'),
    path('libraries/', LibraryList.as_view(), name='library-list'),
    path('libraries/<int:pk>/', LibraryDetail.as_view(), name='library-detail'),
    path('groups/', GroupList.as_view(), name='group-list'),
    path('groups/<int:pk>/', GroupDetail.as_view(), name='group-detail'),
    path('files/', FileList.as_view(), name='file-list'),
    path('files/<int:pk>/', FileDetail.as_view(), name='file-detail'),
<<<<<<< HEAD
    path('users/', UserListView.as_view(), name='user-detail'),
    path('users/<int:pk>/', UserDetailView.as_view(), name='file-detail'),
=======


>>>>>>> 6b35a80b


]

<|MERGE_RESOLUTION|>--- conflicted
+++ resolved
@@ -1,26 +1,11 @@
-<<<<<<< HEAD
 from django.urls import path, include
-
 
 from profiles.api.views import ProfileList, ProfileDetail,UserDetailView,UserListView
 from courses.api.views import EventList,EventDetail
 from content.api.views import (LibraryList, LibraryDetail, GroupList, GroupDetail,FileList, FileDetail)
 from academia_blockchain.api.api import ApiRoot
 
-=======
-from profiles.api.views import ProfileList, ProfileDetail
-from django.urls import path, include
-
-from courses.api.views import EventList,EventDetail
-
-from content.api.views import (LibraryList, LibraryDetail, GroupList, GroupDetail,
-                                    FileList, FileDetail)
-
-from academia_blockchain.api.api import ApiRoot
-
->>>>>>> 6b35a80b
 urlpatterns = [
-
     path('', ApiRoot.as_view(), name='api-root'),
     path('profiles/', ProfileList.as_view(), name='profile-list'),
     path('profiles/<int:pk>/', ProfileDetail.as_view(), name='profile-detail'),
@@ -32,14 +17,6 @@
     path('groups/<int:pk>/', GroupDetail.as_view(), name='group-detail'),
     path('files/', FileList.as_view(), name='file-list'),
     path('files/<int:pk>/', FileDetail.as_view(), name='file-detail'),
-<<<<<<< HEAD
     path('users/', UserListView.as_view(), name='user-detail'),
     path('users/<int:pk>/', UserDetailView.as_view(), name='file-detail'),
-=======
-
-
->>>>>>> 6b35a80b
-
-
-]
-
+]