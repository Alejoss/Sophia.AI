"""academia_blockchain URL Configuration

The `urlpatterns` list routes URLs to views. For more information please see:
    https://docs.djangoproject.com/en/3.0/topics/http/urls/
Examples:
Function views
    1. Add an import:  from my_app import views
    2. Add a URL to urlpatterns:  path('', views.home, name='home')
Class-based views
    1. Add an import:  from other_app.views import Home
    2. Add a URL to urlpatterns:  path('', Home.as_view(), name='home')
Including another URLconf
    1. Import the include() function: from django.urls import include, path
    2. Add a URL to urlpatterns:  path('blog/', include('blog.urls'))
"""
from django.contrib import admin
from django.conf import settings
from django.conf.urls.static import static
from django.urls import path, include


urlpatterns = [
    path('admin/', admin.site.urls),
    path('api/accounts/', include('allauth.urls')),
    path('api/profiles/', include('profiles.urls', namespace='profiles')),
    path('api/content/', include('content.urls', namespace='content')),
    path('api/events/', include('events.urls', namespace='events')),
<<<<<<< HEAD
    path('api/votes/', include('votes.urls', namespace='votes')),
=======
    path('api/comments/', include('comments.urls', namespace='comments')),
>>>>>>> 7703fc39
    path('ratings/', include('star_ratings.urls', namespace='ratings')),
    # path('exams/', include('exams.urls')),
    # path('', event_views.events_all, name="events_all"),
]


if settings.DEBUG:
    urlpatterns += static(settings.STATIC_URL, document_root=settings.STATIC_ROOT)
    urlpatterns += static(settings.MEDIA_URL, document_root=settings.MEDIA_ROOT)<|MERGE_RESOLUTION|>--- conflicted
+++ resolved
@@ -25,11 +25,8 @@
     path('api/profiles/', include('profiles.urls', namespace='profiles')),
     path('api/content/', include('content.urls', namespace='content')),
     path('api/events/', include('events.urls', namespace='events')),
-<<<<<<< HEAD
     path('api/votes/', include('votes.urls', namespace='votes')),
-=======
     path('api/comments/', include('comments.urls', namespace='comments')),
->>>>>>> 7703fc39
     path('ratings/', include('star_ratings.urls', namespace='ratings')),
     # path('exams/', include('exams.urls')),
     # path('', event_views.events_all, name="events_all"),
